--- conflicted
+++ resolved
@@ -1,10 +1,6 @@
 from copy import deepcopy
 
-<<<<<<< HEAD
-from hadar.solver.actor.common import State
-=======
 from hadar.solver.actor.handler.handler import State
->>>>>>> e05253b5
 from hadar.solver.actor.handler.handler import *
 
 
